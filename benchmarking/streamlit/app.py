import sys

sys.path.append('../')
sys.path.append('./src')
sys.path.append('./streamlit')

import warnings

import pandas as pd
import streamlit as st
from dotenv import load_dotenv
from st_pages import Page, show_pages

from benchmarking.src.performance_evaluation import SyntheticPerformanceEvaluator
from benchmarking.streamlit.streamlit_utils import (
    plot_client_vs_server_barplots,
    plot_dataframe_summary,
    plot_requests_gantt_chart,
)

warnings.filterwarnings('ignore')

LLM_API_OPTIONS = ['SambaNova Cloud', 'SambaStudio']
LLM_API_CODENAMES = ['sncloud', 'sambastudio']


@st.cache_data
def _init() -> None:
    load_dotenv('../.env', override=True)


def _run_performance_evaluation() -> pd.DataFrame:
    """Runs the performance evaluation process for different number of concurrent requests that will run in parallel.

    Returns:
        pd.DataFrame: Dataframe with metrics for each number of concurrent requests.
    """

    results_path = './data/results/llmperf'

    # Call benchmarking process
    api_dict = {LLM_API_OPTIONS[i]: LLM_API_CODENAMES[i] for i in range(len(LLM_API_OPTIONS))}
    performance_evaluator = SyntheticPerformanceEvaluator(
        model_name=st.session_state.llm,
        results_dir=results_path,
        num_concurrent_requests=st.session_state.number_concurrent_requests,
        timeout=st.session_state.timeout,
        llm_api=api_dict[st.session_state.llm_api],
    )

    performance_evaluator.run_benchmark(
        num_input_tokens=st.session_state.input_tokens,
        num_output_tokens=st.session_state.output_tokens,
        num_requests=st.session_state.number_requests,
        sampling_params={},
    )

    # Read generated json and output formatted results
    df_user = pd.read_json(performance_evaluator.individual_responses_file_path)
    df_user['concurrent_requests'] = st.session_state.number_concurrent_requests
    valid_df = df_user[df_user['error_code'].isnull()]

    # For non-batching endpoints, batch_size_used will be 1
    if valid_df['batch_size_used'].isnull().all():
        valid_df['batch_size_used'] = 1

    return valid_df


def _initialize_session_variables() -> None:
    if 'llm' not in st.session_state:
        st.session_state.llm = None

    # Initialize llm params
    if 'input_tokens' not in st.session_state:
        st.session_state.input_tokens = None
    if 'output_tokens' not in st.session_state:
        st.session_state.output_tokens = None
    if 'number_requests' not in st.session_state:
        st.session_state.number_requests = None
    if 'number_concurrent_requests' not in st.session_state:
        st.session_state.number_concurrent_requests = None
    if 'timeout' not in st.session_state:
        st.session_state.timeout = None
    if 'llm_api' not in st.session_state:
        st.session_state.llm_api = None


def main() -> None:
    st.set_page_config(
        page_title='AI Starter Kit',
        page_icon='https://sambanova.ai/hubfs/logotype_sambanova_orange.png',
    )

    show_pages(
        [
            Page('streamlit/app.py', 'Synthetic Performance Evaluation'),
            Page(
                'streamlit/pages/custom_performance_eval_st.py',
                'Custom Performance Evaluation',
            ),
            Page('streamlit/pages/chat_performance_st.py', 'Performance on Chat'),
        ]
    )

    _init()
    _initialize_session_variables()

    st.title(':orange[SambaNova] Synthetic Performance Evaluation')
    st.markdown(
        """This performance evaluation assesses the following LLM's performance metrics using concurrent processes.
          _client represent the metrics computed from the client-side and _server represents the metrics computed
          from the server-side."""
    )
    st.markdown(
        """**Time to first token (TTFT):** This metric is driven by the time required to process the prompt and then
          generate the first output token."""
    )
    st.markdown('**E2E Latency:** TTFT + (Time per Output Token) * (the number of tokens to be generated - 1)')
    st.markdown(
        """**Throughput:** Number of output tokens per second across all concurrency requests. Client metric is
          calculated as *Number of Output Tokens / (E2E Latency - TTFT)*"""
    )
    st.markdown('**Total Throughput:** Number of total output tokens per batch and per second')

    with st.sidebar:
        st.title('Configuration')
        st.markdown('**Modify the following parameters before running the process**')

        llm_model = st.text_input(
            'Model Name',
            value='llama3-8b',
            help='Look at your model card in SambaStudio and introduce the same name of the model/expert here.',
        )
        st.session_state.llm = f'{llm_model}'

        st.session_state.llm_api = st.selectbox('API type', options=LLM_API_OPTIONS)

        st.session_state.input_tokens = st.number_input(
            'Number of input tokens', min_value=50, max_value=2000, value=1000, step=1
        )

        st.session_state.output_tokens = st.number_input(
            'Number of output tokens', min_value=50, max_value=2000, value=1000, step=1
        )

        st.session_state.number_requests = st.number_input(
            'Number of total requests', min_value=10, max_value=1000, value=10, step=1
        )

        st.session_state.number_concurrent_requests = st.number_input(
            'Number of concurrent requests', min_value=1, max_value=100, value=1, step=1
        )

        st.session_state.timeout = st.number_input('Timeout', min_value=60, max_value=1800, value=600, step=1)

        sidebar_option = st.sidebar.button('Run!')

    if sidebar_option:
        st.toast('Performance evaluation processing now. It should take few minutes.')
        with st.spinner('Processing'):
            try:
                df_req_info = _run_performance_evaluation()

                st.subheader('Performance metrics plots')
                expected_output_tokens = st.session_state.output_tokens
                generated_output_tokens = df_req_info.server_number_output_tokens.unique()[0]
                if not pd.isnull(generated_output_tokens):
                    st.markdown(
                        f"""Difference between expected output tokens ({expected_output_tokens}) and generated output
                          tokens ({generated_output_tokens}) is {abs(expected_output_tokens-generated_output_tokens)}
                            token(s)"""
                    )

                st.plotly_chart(
                    plot_client_vs_server_barplots(
                        df_req_info,
                        'batch_size_used',
                        ['server_ttft_s', 'client_ttft_s'],
                        ['Server', 'Client'],
                        'Distribution of Time to First Token (TTFT) by batch size',
                        'TTFT (s), per request',
                        'Batch size',
                    )
                )
                st.plotly_chart(
                    plot_client_vs_server_barplots(
                        df_req_info,
                        'batch_size_used',
                        ['server_end_to_end_latency_s', 'client_end_to_end_latency_s'],
                        ['Server', 'Client'],
                        'Distribution of end-to-end latency by batch size',
                        'Latency (s), per request',
                        'Batch size',
                    )
                )
                st.plotly_chart(
                    plot_client_vs_server_barplots(
                        df_req_info,
                        'batch_size_used',
                        [
                            'server_output_token_per_s_per_request',
                            'client_output_token_per_s_per_request',
                        ],
<<<<<<< HEAD
                        ["Server", "Client"],
                        "Distribution of output throughput by batch size",
                        "Tokens per second, per request",
                        "Batch size",
=======
                        ['Server', 'Client'],
                        'Distribution of throughput by batch size',
                        'Tokens per second, per request',
                        'Batch size',
>>>>>>> 34058c0c
                    )
                )
                # Compute total throughput per batch
                st.plotly_chart(plot_dataframe_summary(df_req_info))
                st.plotly_chart(plot_requests_gantt_chart(df_req_info))

            except Exception as e:
                st.error(f'Error: {e}.')


if __name__ == '__main__':
    main()<|MERGE_RESOLUTION|>--- conflicted
+++ resolved
@@ -202,17 +202,10 @@
                             'server_output_token_per_s_per_request',
                             'client_output_token_per_s_per_request',
                         ],
-<<<<<<< HEAD
                         ["Server", "Client"],
                         "Distribution of output throughput by batch size",
                         "Tokens per second, per request",
                         "Batch size",
-=======
-                        ['Server', 'Client'],
-                        'Distribution of throughput by batch size',
-                        'Tokens per second, per request',
-                        'Batch size',
->>>>>>> 34058c0c
                     )
                 )
                 # Compute total throughput per batch
