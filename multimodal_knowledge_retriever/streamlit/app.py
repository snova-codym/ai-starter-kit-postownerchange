--- conflicted
+++ resolved
@@ -179,22 +179,14 @@
         if not are_credentials_set(ADDITIONAL_ENV_VARS):
             api_key, aditional_variables = env_input_fields(ADDITIONAL_ENV_VARS)
             if st.button('Save Credentials', key='save_credentials_sidebar'):
-<<<<<<< HEAD
-                message = save_credentials(api_key, aditional_variables, prod_mode) #type: ignore
-=======
                 message = save_credentials(api_key, aditional_variables, prod_mode)  # type: ignore
->>>>>>> 5329fc4b
                 st.rerun()
                 st.success(message)
 
         else:
             st.success('Credentials are set')
             if st.button('Clear Credentials', key='clear_credentials'):
-<<<<<<< HEAD
-                save_credentials('', ADDITIONAL_ENV_VARS, prod_mode) #type: ignore
-=======
                 save_credentials('', ADDITIONAL_ENV_VARS, prod_mode)  # type: ignore
->>>>>>> 5329fc4b
                 st.rerun()
 
         if are_credentials_set(ADDITIONAL_ENV_VARS):
